package main

import (
	"flag"
	"fmt"
	"os"
	"time"

	"github.com/mongodb/mongonet"
	"go.mongodb.org/mongo-driver/bson"
)

const (
	errorCode     = 20000
	errorCodeName = "SNITesterError"
)

type MyFactory struct {
}

func (myf *MyFactory) NewInterceptor(ps *mongonet.ProxySession) (mongonet.ProxyInterceptor, error) {
	return &MyInterceptor{ps}, nil
}

type MyInterceptor struct {
	ps *mongonet.ProxySession
}

func (myi *MyInterceptor) sniResponse() mongonet.SimpleBSON {
	doc := bson.D{{"sniName", myi.ps.SSLServerName}, {"ok", 1}}
	raw, err := mongonet.SimpleBSONConvert(doc)
	if err != nil {
		panic(err)
	}
	return raw
}

func (myi *MyInterceptor) InterceptClientToMongo(m mongonet.Message) (mongonet.Message, mongonet.ResponseInterceptor, error) {
	switch mm := m.(type) {
	case *mongonet.QueryMessage:
		if !mongonet.NamespaceIsCommand(mm.Namespace) {
			return m, nil, nil
		}

		query, err := mm.Query.ToBSOND()
		if err != nil || len(query) == 0 {
			// let mongod handle error message
			return m, nil, nil
		}

		cmdName := query[0].Key
		if cmdName != "sni" {
			return m, nil, nil
		}

		return nil, nil, newSNIError(myi.ps.RespondToCommand(mm, myi.sniResponse()))
	case *mongonet.CommandMessage:
		if mm.CmdName != "sni" {
			return mm, nil, nil
		}
		return nil, nil, newSNIError(myi.ps.RespondToCommand(mm, myi.sniResponse()))
	}

	return m, nil, nil
}

func (myi *MyInterceptor) Close() {
}
func (myi *MyInterceptor) TrackRequest(mongonet.MessageHeader) {
}
func (myi *MyInterceptor) TrackResponse(mongonet.MessageHeader) {
}

func (myi *MyInterceptor) CheckConnection() error {
	return nil
}

func (myi *MyInterceptor) CheckConnectionInterval() time.Duration {
	return 0
}

func main() {

	bindHost := flag.String("host", "127.0.0.1", "what to bind to")
	bindPort := flag.Int("port", 9999, "what to bind to")
	mongoUri := flag.String("uri", "", "uri to connect in cluster mode")
	mongoHost := flag.String("mongoHost", "127.0.0.1", "host mongo is on")
	mongoPort := flag.Int("mongoPort", 27017, "port mongo is on")

	flag.Parse()

<<<<<<< HEAD
	pc := mongonet.NewProxyConfig(*bindHost, *bindPort, "", *mongoHost, *mongoPort, "", "", "sni_tester", false, mongonet.Direct, 5, mongonet.DefaultMaxPoolSize, mongonet.DefaultMaxPoolIdleTimeSec, mongonet.DefaultConnectionPoolHeartbeatIntervalMs)
=======
	pc := mongonet.NewProxyConfig(*bindHost, *bindPort, *mongoUri, *mongoHost, *mongoPort, "", "", "sni_tester", false, mongonet.Direct, 5)
>>>>>>> 8d80ecb5

	pc.UseSSL = true
	if len(flag.Args()) < 2 {
		fmt.Printf("need to specify ssl cert and key\n")
		os.Exit(-1)
	}

	pc.SSLKeys = []mongonet.SSLPair{
		{flag.Arg(0), flag.Arg(1), "fallback"},
	}

	pc.InterceptorFactory = &MyFactory{}

	pc.MongoSSLSkipVerify = true

	proxy, err := mongonet.NewProxy(pc)
	if err != nil {
		panic(err)
	}

	proxy.InitializeServer()
	proxy.OnSSLConfig(nil)

	err = proxy.Run()
	if err != nil {
		panic(err)
	}
}

func newSNIError(err error) error {
	if err == nil {
		return nil
	}

	return mongonet.NewMongoError(err, errorCode, errorCodeName)
}<|MERGE_RESOLUTION|>--- conflicted
+++ resolved
@@ -7,6 +7,7 @@
 	"time"
 
 	"github.com/mongodb/mongonet"
+	"github.com/mongodb/mongonet/util"
 	"go.mongodb.org/mongo-driver/bson"
 )
 
@@ -83,17 +84,12 @@
 
 	bindHost := flag.String("host", "127.0.0.1", "what to bind to")
 	bindPort := flag.Int("port", 9999, "what to bind to")
-	mongoUri := flag.String("uri", "", "uri to connect in cluster mode")
 	mongoHost := flag.String("mongoHost", "127.0.0.1", "host mongo is on")
 	mongoPort := flag.Int("mongoPort", 27017, "port mongo is on")
 
 	flag.Parse()
 
-<<<<<<< HEAD
-	pc := mongonet.NewProxyConfig(*bindHost, *bindPort, "", *mongoHost, *mongoPort, "", "", "sni_tester", false, mongonet.Direct, 5, mongonet.DefaultMaxPoolSize, mongonet.DefaultMaxPoolIdleTimeSec, mongonet.DefaultConnectionPoolHeartbeatIntervalMs)
-=======
-	pc := mongonet.NewProxyConfig(*bindHost, *bindPort, *mongoUri, *mongoHost, *mongoPort, "", "", "sni_tester", false, mongonet.Direct, 5)
->>>>>>> 8d80ecb5
+	pc := mongonet.NewProxyConfig(*bindHost, *bindPort, "", *mongoHost, *mongoPort, "", "", "sni_tester", false, util.Direct, 5, mongonet.DefaultMaxPoolSize, mongonet.DefaultMaxPoolIdleTimeSec, mongonet.DefaultConnectionPoolHeartbeatIntervalMs)
 
 	pc.UseSSL = true
 	if len(flag.Args()) < 2 {
